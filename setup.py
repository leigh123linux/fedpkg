#!/usr/bin/python
from setuptools import setup

setup(
    name = "fedpkg",
<<<<<<< HEAD
    version = "1.16",
=======
    version = "1.17",
>>>>>>> 086f070d
    author = "Dennis Gilmore",
    author_email = "dgilmore@fedoraproject.org",
    description = ("Fedora plugin to rpkg to manage "
                   "package sources in a git repository"),
    license = "GPLv2+",
    url = "http://fedorahosted.org/fedpkg",
    package_dir = {'': 'src'},
    packages = ['fedpkg'],
    scripts = ['src/bin/fedpkg'],
    data_files = [('/etc/bash_completion.d', ['src/fedpkg.bash']),
                  ('/etc/rpkg', ['src/fedpkg.conf']),
                  ('/usr/libexec/', ['src/fedpkg-fixbranches.py']),
                 ]
)<|MERGE_RESOLUTION|>--- conflicted
+++ resolved
@@ -3,11 +3,7 @@
 
 setup(
     name = "fedpkg",
-<<<<<<< HEAD
-    version = "1.16",
-=======
     version = "1.17",
->>>>>>> 086f070d
     author = "Dennis Gilmore",
     author_email = "dgilmore@fedoraproject.org",
     description = ("Fedora plugin to rpkg to manage "
